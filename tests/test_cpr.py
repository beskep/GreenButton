--- conflicted
+++ resolved
@@ -107,13 +107,9 @@
     if optimizer is None:
         return
 
-<<<<<<< HEAD
-    rel = 0.02
-=======
     rel = 0.01
     coef = model.coef()
 
->>>>>>> bddfd179
     assert coef['Intercept'] == pytest.approx(dataset.base, rel=rel)
 
     if 'h' in dataset.hc:
